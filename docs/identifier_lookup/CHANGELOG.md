# Changelog

All notable changes to this gear are documented in this file.

## Unreleased

* [#30](https://github.com/naccdata/flywheel-gear-extensions/pull/30) Initial version - adds the identifier-lookup gear: reads a CSV with ADCID and PTID on each row, looks up NACCID, if NACCID exists, outputs row to file, if NACCID doesn't exist output error
* [#29](https://github.com/naccdata/flywheel-gear-extensions/pull/29) Adds classes for capturing and outputting errors/alerts to CSV file
* Adds this CHANGELOG
<<<<<<< HEAD
* Changes Identifier Lookup so that it extracts the module name from the filename suffix and inserts it into the output CSV with the column name `module`.
=======
* Change code structure identified by linting
>>>>>>> dbb0950c
<|MERGE_RESOLUTION|>--- conflicted
+++ resolved
@@ -7,8 +7,5 @@
 * [#30](https://github.com/naccdata/flywheel-gear-extensions/pull/30) Initial version - adds the identifier-lookup gear: reads a CSV with ADCID and PTID on each row, looks up NACCID, if NACCID exists, outputs row to file, if NACCID doesn't exist output error
 * [#29](https://github.com/naccdata/flywheel-gear-extensions/pull/29) Adds classes for capturing and outputting errors/alerts to CSV file
 * Adds this CHANGELOG
-<<<<<<< HEAD
 * Changes Identifier Lookup so that it extracts the module name from the filename suffix and inserts it into the output CSV with the column name `module`.
-=======
 * Change code structure identified by linting
->>>>>>> dbb0950c
