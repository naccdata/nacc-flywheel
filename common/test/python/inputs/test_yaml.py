--- conflicted
+++ resolved
@@ -1,7 +1,10 @@
 """Tests for handling of YAML documents."""
 from io import StringIO
 
+from io import StringIO
+
 import yaml
+from inputs.yaml import get_object_lists_from_stream, load_from_stream
 from inputs.yaml import get_object_lists_from_stream, load_from_stream
 
 
@@ -22,7 +25,6 @@
         yaml_stream = StringIO()
         yaml_stream.write(yaml_object)
         object_list = get_object_lists_from_stream(yaml_stream)
-<<<<<<< HEAD
         assert object_list is not None
         assert [doc for doc in object_list] == []
 
@@ -47,11 +49,4 @@
         }, {
             'k1': 'v1',
             'k2': 'v2'
-        }]
-=======
-        assert object_list == []
-
-        yaml_stream.seek(0)
-        yaml_object = load_from_stream(yaml_stream)
-        assert yaml_object == []
->>>>>>> af21b571
+        }]