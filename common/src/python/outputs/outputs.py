--- conflicted
+++ resolved
@@ -84,10 +84,7 @@
     Args:
         headers: The header values
         data: The data values, expected to be a list of JSON dicts
-<<<<<<< HEAD
 
-=======
->>>>>>> 21a370b6
     Returns:
         StringIO object containing the contents.
     """
@@ -96,32 +93,4 @@
     for row in data:
         writer.write(row)
 
-    return stream
-
-
-def convert_json_to_csv_stream(data: List[Dict[str, Any]],
-                               fieldnames: List[str],
-                               header: bool = True) -> StringIO:
-    """Convert the list of JSON dicts to a CSV stream. Adding header is
-    optional.
-
-    Args:
-        data: the data values, expected to be a list of JSON dicts
-        fieldnames: list of keys for the dict
-        header: whether to add CSV header or not (default is True)
-
-    Returns:
-        StringIO object containing the contents.
-    """
-    stream = StringIO()
-    writer = DictWriter(stream,
-                        fieldnames=fieldnames,
-                        dialect='unix',
-                        quoting=QUOTE_MINIMAL)
-
-    if header:
-        writer.writeheader()
-
-    writer.writerows(data)
-
     return stream