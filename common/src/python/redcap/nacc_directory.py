"""Classes for NACC directory user credentials."""

from collections import defaultdict
from datetime import datetime
from enum import Enum
from typing import Any, Dict, Iterable, List, NewType, Optional, Set, TypedDict


class Authorizations(TypedDict):
    """Type class for authorizations."""
    submit: List[str]
    audit_data: bool
    approve_data: bool
    view_reports: bool


class Credentials(TypedDict):
    """Type class for credentials."""
    type: str
    id: str


class PersonName(TypedDict):
    """Type class for a person's name."""
    first_name: str
    last_name: str


EntryDictType = NewType(
    'EntryDictType',
    Dict[str,
         str | int | PersonName | Authorizations | Credentials | datetime])


class UserDirectoryEntry:
    """A user entry from Flywheel access report of the NACC directory."""

    def __init__(self, *, org_name: str, center_id: int, name: PersonName,
                 email: str, authorizations: Authorizations,
                 credentials: Credentials, submit_time: datetime) -> None:
        self.__org_name = org_name
        self.__center_id = center_id
        self.__name = name
        self.__email = email
        self.__authorizations = authorizations
        self.__credentials = credentials
        self.__submit_time = submit_time

    def __eq__(self, __value: object) -> bool:
        if not isinstance(__value, UserDirectoryEntry):
            return False

        return (self.__org_name == __value.org_name
                and self.__center_id == __value.center_id
                and self.__name == __value.name
                and self.__email == __value.email
                and self.__authorizations == __value.authorizations
                and self.__credentials == __value.credentials)

    @property
    def org_name(self) -> str:
        """The name of the user's organization."""
        return self.__org_name

    @property
    def center_id(self) -> int:
        """The ID for the user's center."""
        return self.__center_id

    @property
    def name(self) -> PersonName:
        """The user's name."""
        return self.__name

    @property
    def email(self) -> str:
        """The user's organizational email."""
        return self.__email

    @property
    def authorizations(self) -> Authorizations:
        """The users authorizations for data access."""
        return self.__authorizations

    @property
    def credentials(self) -> Credentials:
        """The users CILogon credentials."""
        return self.__credentials

    @property
    def submit_time(self) -> datetime:
        """The submission time for credentials."""
        return self.__submit_time

    def as_dict(self) -> EntryDictType:
        """Builds a dictionary for this directory entry.

        Returns:
          A dictionary with values of this entry
        """
        result: EntryDictType = {}  # type: ignore
        result['org_name'] = self.__org_name
        result['center_id'] = self.__center_id
        result['name'] = self.__name
        result['email'] = self.__email
        result['authorizations'] = self.__authorizations
        result['credentials'] = self.__credentials
        result['submit_time'] = self.__submit_time
        return result

    @classmethod
    def create(cls, entry: Dict[str, Any]) -> "UserDirectoryEntry":
        """Creates an object from a dictionary. Expects dictionary to match
        output of `as_dict`

        Args:
          entry: the dictionary for entry
        Returns:
          The dictionary object
        """
        return UserDirectoryEntry(org_name=entry['org_name'],
                                  center_id=entry['center_id'],
                                  name=entry['name'],
                                  email=entry['email'],
                                  authorizations=entry['authorizations'],
                                  credentials=entry['credentials'],
                                  submit_time=entry['submit_time'])

    @classmethod
    def create_from_record(
            cls, record: Dict[str, str]) -> Optional['UserDirectoryEntry']:
        """Creates a DirectoryEntry from a Flywheel Access report record from
        the NACC Directory in REDCap.

        Ignores records that are incomplete or unverified

        Args:
          record: a dictionary containing report record for user
        Returns:
          the dictionary entry for the record. None, if record is incomplete
        """
        if int(record["flywheel_access_information_complete"]) != 2:
            return None

        modalities = []
        activities = record["flywheel_access_activities"]
        if 'a' in activities:
            modalities.append('form')
        if 'b' in activities:
            modalities.append('image')

        authorizations: Authorizations = {
            "submit": modalities,
            "audit_data": bool('c' in activities),
            "approve_data": bool('d' in activities),
            "view_reports": bool('e' in activities)
        }

        credentials: Credentials = {
            "type": record['fw_credential_type'],
            "id": record['fw_credential_id']
        }

        name: PersonName = {
            "first_name": record['firstname'],
            "last_name": record['lastname']
        }

        org_name = record['contact_company_name']
        center_id = record['adresearchctr']
        if not center_id.isdigit():
            center_id = '-1'
            if org_name.lower() == 'nacc':
                center_id = '0'

        return UserDirectoryEntry(org_name=org_name,
                                  center_id=int(center_id),
                                  name=name,
                                  email=record['email'].lower(),
                                  credentials=credentials,
                                  submit_time=datetime.strptime(
                                      record['fw_cred_sub_time'],
                                      "%Y-%m-%d %H:%M"),
                                  authorizations=authorizations)


class ConflictEnum(Enum):
    """Enumerated type for directory conflicts."""
    EMAIL = 1
    IDENTIFIER = 2


class DirectoryConflict(TypedDict):
    """Entries with conflicting user_id and/or emails."""
    user_id: str
    conflict_type: ConflictEnum
    entries: List[EntryDictType]


class UserDirectory:
    """Collection of UserDirectoryEntry objects.

    NACC directory identifies entries by name and email.
    """

    def __init__(self) -> None:
        """Initializes a user directory."""
        self.__email_map: Dict[str, UserDirectoryEntry] = {}
        self.__conflict_set: Set[str] = set()
        self.__id_map: Dict[str, List[str]] = defaultdict(list)

    def add(self, entry: UserDirectoryEntry) -> None:
        """Adds a directory entry to the user directory.

<<<<<<< HEAD
        Ignores the entry if another entry already has the email address.
=======
        Ignores the entry if it has no ID, or another entry already has the
        email address.
>>>>>>> 8af85324

        Args:
          entry: the directory entry
        """
        # check that entry has an ID
        if not entry.credentials['id']:
            return

        # check that doesn't have duplicate email
        # (REDCap directory uses email as key)
        if self.has_entry_email(entry.email):
            return

        self.__email_map[entry.email] = entry

        # check that someone else's ID is not this entry's email
        if entry.email in self.__id_map:
            # other entry is in conflict
            for other_email in self.__id_map[entry.email]:
                self.__conflict_set.add(other_email)
            return

        if entry.email == entry.credentials['id']:
            return

        # check that ID is not someone else's email
        if self.has_entry_email(entry.credentials['id']):
            # new entry is in conflict
            self.__conflict_set.add(entry.email)
            return

        self.__id_map[entry.credentials['id']].append(entry.email)

    def get_entries(self) -> List[UserDirectoryEntry]:
        """Returns the list of entries with no conflicts between email address
        and user IDs.

        Returns:
          List of UserDirectoryEntry with no email/ID conflicts
        """
        id_conflicts = set()
        for email_list in self.__id_map.values():
            if len(email_list) > 1:
                for email in email_list:
                    id_conflicts.add(email)

        non_conflicts = {
            email
            for email in self.__email_map
            if email not in self.__conflict_set and email not in id_conflicts
        }

        entries = self.__get_entry_list(non_conflicts)
        return entries

    def __get_entry_list(
            self, email_list: Iterable[str]) -> List[UserDirectoryEntry]:
        """Returns the list of entries for the emails in the email list.

        Args:
          email_list: list of email addresses
        Returns:
          Directory entries for the email addresses
        """
        return [
            entry
            for entry in [self.__email_map.get(email) for email in email_list]
            if entry
        ]

    def get_conflicts(self) -> List[DirectoryConflict]:
        """Returns the list of conflicting directory entries.

        Conflicts occur
        - if two entries have the same ID, or
        - if an entry has an ID that is the email of another entry.

        Return:
          List of DirectoryConflict objects for entries with conflicting IDs
        """
<<<<<<< HEAD
        return [
            DirectoryConflict(
                user_id=user_id,
                entries=[
                    entry.as_dict()
                    for entry in self.__get_entry_list(email_list)
                ]) for user_id, email_list in self.__id_map.items()
            if len(email_list) > 1
        ]
=======
        conflicts = []
        for user_id, email_list in self.__id_map.items():
            if len(email_list) > 1:
                conflicts.append(
                    DirectoryConflict(
                        user_id=user_id,
                        entries=[
                            entry.as_dict()
                            for entry in self.__get_entry_list(email_list)
                        ],
                        conflict_type=ConflictEnum.IDENTIFIER))
        for entry in self.__email_map.values():
            if entry.email in self.__conflict_set:
                conflicts.append(
                    DirectoryConflict(user_id=entry.credentials['id'],
                                      entries=[entry.as_dict()],
                                      conflict_type=ConflictEnum.EMAIL))

        return conflicts
>>>>>>> 8af85324

    def has_entry_email(self, email):
        """Determines whether directory has an entry for the email address.

        Args:
          email: the email address
        Returns:
          True if there is an entry with this address, False otherwise
        """
        return email in self.__email_map<|MERGE_RESOLUTION|>--- conflicted
+++ resolved
@@ -212,12 +212,8 @@
     def add(self, entry: UserDirectoryEntry) -> None:
         """Adds a directory entry to the user directory.
 
-<<<<<<< HEAD
-        Ignores the entry if another entry already has the email address.
-=======
         Ignores the entry if it has no ID, or another entry already has the
         email address.
->>>>>>> 8af85324
 
         Args:
           entry: the directory entry
@@ -298,17 +294,6 @@
         Return:
           List of DirectoryConflict objects for entries with conflicting IDs
         """
-<<<<<<< HEAD
-        return [
-            DirectoryConflict(
-                user_id=user_id,
-                entries=[
-                    entry.as_dict()
-                    for entry in self.__get_entry_list(email_list)
-                ]) for user_id, email_list in self.__id_map.items()
-            if len(email_list) > 1
-        ]
-=======
         conflicts = []
         for user_id, email_list in self.__id_map.items():
             if len(email_list) > 1:
@@ -328,7 +313,6 @@
                                       conflict_type=ConflictEnum.EMAIL))
 
         return conflicts
->>>>>>> 8af85324
 
     def has_entry_email(self, email):
         """Determines whether directory has an entry for the email address.
