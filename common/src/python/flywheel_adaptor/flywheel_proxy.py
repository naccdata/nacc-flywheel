"""Defines project creation functions for calls to Flywheel."""
import json
import logging
from typing import Any, Dict, Iterable, List, Mapping, Optional

import flywheel
from flywheel import (Client, ContainerIdViewInput, DataView, GearRule,
                      GearRuleInput, ViewIdOutput)
from flywheel.models.access_permission import AccessPermission
from flywheel.models.file_entry import FileEntry
from flywheel.models.group_role import GroupRole
from flywheel.models.project_parents import ProjectParents
from flywheel.models.role_output import RoleOutput
from flywheel.models.roles_role_assignment import RolesRoleAssignment
from flywheel.models.user import User
from flywheel.rest import ApiException
from fw_client import FWClient
from fw_utils import AttrDict

log = logging.getLogger(__name__)


# pylint: disable=(too-many-public-methods)
class FlywheelProxy:
    """Defines a proxy object for group and project creation on a Flywheel
    instance."""

    def __init__(self,
                 client: Client,
                 fw_client: Optional[FWClient] = None,
                 dry_run: bool = True) -> None:
        """Initializes a flywheel proxy object.

        Args:
          client: the Flywheel SDK client
          fw-client: the fw-client client
          dry_run: whether proxy will be used for a dry run
        """
        self.__fw = client
        self.__fw_client = fw_client
        self.__dry_run = dry_run
        self.__project_roles: Optional[Mapping[str, RoleOutput]] = None
        self.__project_admin_role: Optional[RoleOutput] = None

    @property
    def dry_run(self):
        """Indicates whether proxy is set for a dry run.

        Returns:
            True if proxy is set for a dry run. False otherwise.
        """
        return self.__dry_run

    def find_projects(self, *, group_id: str,
                      project_label: str) -> List[flywheel.Project]:
        """Finds a flywheel project with a given label, within a group ID if
        specified. Otherwise it's site wide.

        Args:
            project_label: the project label to search for
            group_id: the group ID the project may be in

        Returns:
            existing: a list of all matching projects.
        """
        return self.__fw.projects.find(
            f"parents.group={group_id},label={project_label}")

    def find_groups(self, group_id: str) -> List[flywheel.Group]:
        """Searches for and returns a group if it exists.

        Args:
            group_id: the ID to search for

        Returns:
            the group (or empty list if not found)
        """
        return self.__fw.groups.find(f'_id={group_id}')

    def find_group(self, group_id: str) -> Optional['GroupAdaptor']:
        """Returns group for group id.

        Args:
          group_id: the group ID
        Returns:
          group with ID if exists, None otherwise
        """
        groups = self.find_groups(group_id)
        if not groups:
            return None

        return GroupAdaptor(group=groups[0], proxy=self)

    def find_groups_by_tag(self, tag_pattern: str) -> List[flywheel.Group]:
        """Searches for groups with tags matching the pattern.

        Args:
          tag_pattern: raw string regex pattern

        Returns:
          the list of groups
        """
        return self.__fw.groups.find(f"tags=~{tag_pattern}")

    def find_user(self, user_id: str) -> Optional[flywheel.User]:
        """Searches for and returns a user if it exists.

        Args:
            user_id: the ID to search for

        Returns:
            a list with the user, or None if not found
        """
        return self.__fw.users.find_first(f'_id={user_id}')

    def add_user(self, user: flywheel.User) -> str:
        """Adds the user and returns the user id.

        Note: the user ID and email have to be the same here.
        Update using set_user_email after the user has been added.

        Args:
          user: the user to add
        Returns:
          the user id for the user added
        """
        if self.dry_run:
            log.info('Dry run: would create user %s', user.id)
            assert user.id
            return user.id

        return self.__fw.add_user(user)

    def set_user_email(self, user: flywheel.User, email: str) -> None:
        """Sets user email on client.

        Args:
          user: local instance of user
          email: email address to set
        """
        assert user.id
        if self.dry_run:
            log.info('Dry run: would set user %s email to %s', user.id, email)
            return

        self.__fw.modify_user(user.id, {'email': email})

    def get_file(self, file_id: str) -> FileEntry:
        """Returns file object with the file ID.

        Args:
          file_id: the ID of the file
        Returns:
          file object for file with ID
        """
        return self.__fw.get_file(file_id)

    def get_file_group(self, file_id: str) -> str:
        """Returns the group ID for the file.

        Args:
          file_id: the file ID
        Returns:
          the group ID for the file
        """
        file = self.get_file(file_id)
        return file.parents.group

    def get_group(self, *, group_id: str, group_label: str) -> flywheel.Group:
        """Returns the flywheel group with the given ID and label.

        If the group already exists, returns that group.
        Otherwise, creates a new group.

        if self.dry_run is true, creates a dummy object

        Args:
          group_id: the group ID to create
          group_label: the group label to create

        Returns:
          group: the created group
        """
        group_list = self.find_groups(group_id)
        if group_list:
            return group_list[0]

        if self.__dry_run:
            log.info('Dry Run: would create group %s', group_id)
            return flywheel.Group(label=group_label, id=group_id)

        log.info('creating group...')
        # This just returns a string of the group ID
        added_group_id = self.__fw.add_group(
            flywheel.Group(group_id, group_label))
        # we must fw.get_group() with ID string to get the actual Group object.
        group = self.__fw.get_group(added_group_id)
        log.info("success")

        return group

    def get_project(self, *, group: flywheel.Group,
                    project_label: str) -> Optional[flywheel.Project]:
        """Given a flywheel project label and optional group ID, search for the
        project, and create it if it doesn't exist returns the project, found
        or created.

        Args:
            project_label: the project label to find or create
            group_id: the group id the project is in - required if creating

        Returns:
            project: the found or created project
        """
        if not group:
            log.error('Attempted to create a project %s without a group',
                      project_label)
            return None

        project = group.projects.find_first(f"label={project_label}")
        if project:
            log.info('Project %s/%s exists', group.id, project_label)
            return project

        project_ref = f"{group.id}/{project_label}"
        if self.__dry_run:
            log.info('Dry Run: would create project %s', project_ref)
            return flywheel.Project(label=project_label,
                                    parents=ProjectParents(group=group.id))

        log.info('creating project %s', project_ref)
        try:
            project = group.add_project(label=project_label)
        except ApiException as exc:
            log.error('Failed to create project %s: %s', project_ref, exc)
            return None
        log.info('success')

        return project

    def get_project_by_id(self, project_id: str) -> Optional[flywheel.Project]:
        """Returns a project with the given ID.

        Args:
          project_id: the ID for the project
        Returns:
          the project with the ID if exists, None otherwise
        """
        return self.__fw.projects.find_first(f"_id={project_id}")

    def get_roles(self) -> Mapping[str, RoleOutput]:
        """Gets all roles for the FW instance.

        Does not include GroupRoles.
        """
        if not self.__project_roles:
            all_roles = self.__fw.get_all_roles()
            self.__project_roles = {role.label: role for role in all_roles}
        return self.__project_roles

    def get_role(self, label: str) -> Optional[RoleOutput]:
        """Gets project role with label.

        Args:
          label: the name of the role
        Returns:
          the role with the name if one exists. None, otherwise
        """
        role_map = self.get_roles()
        return role_map.get(label)

    def get_admin_role(self) -> Optional[RoleOutput]:
        """Gets admin role."""
        if not self.__project_admin_role:
            self.__project_admin_role = self.get_role('admin')
        return self.__project_admin_role

    def add_group_role(self, *, group: flywheel.Group,
                       role: GroupRole) -> None:
        """Add role to the group.

        Args:
          group: the group
          role: the role
        """
        if role.id in group.roles:
            return

        if self.dry_run:
            log.info("Dry run: would add role %s to group %s", role.id,
                     group.label)
            return

        self.__fw.add_role_to_group(group.id, role)

    def get_project_gear_rules(self,
                               project: flywheel.Project) -> List[GearRule]:
        """Get the gear rules from the given project.

        Args:
          project: the flywheel project

        Returns:
          the gear rules
        """
        return self.__fw.get_project_rules(project.id)

    def add_project_rule(self, *, project: flywheel.Project,
                         rule_input: GearRuleInput) -> None:
        """Forwards call to the FW client."""
        if self.dry_run:
            log.info('Would add rule %s to project %s', rule_input,
                     project.label)
            return

        self.__fw.add_project_rule(project.id, rule_input)

    def remove_project_gear_rule(self, *, project: flywheel.Project,
                                 rule: GearRule) -> None:
        """Removes the gear rule from the project.

        Args:
          project: the project
          rule: the gear rule
        """
        if self.dry_run:
            log.info('Dry run: would remove rule %s from project %s',
                     rule.name, project.label)
            return

        self.__fw.remove_project_rule(project.id, rule.id)

    def get_dataviews(self, project: flywheel.Project) -> List[DataView]:
        """Get the dataviews for the project.

        Args:
          project: the project
        Returns:
          the dataviews for the project
        """

        dataviews = self.__fw.get_views(project.id)
        return [view for view in dataviews if view.parent != "site"]

    def add_dataview(self, *, project: flywheel.Project,
                     viewinput: ContainerIdViewInput) -> ViewIdOutput:
        """Adds the data view to the enclosed project.

        Args:
          project: the project to which to add the data view
          viewinput: the object representing the data view
        """
        # TODO: setup dry run for add_dataview
        # if self.dry_run:
        #     log.info("Dry run: would add %s to project %s", viewinput,
        #              project.label)
        #     return ""

        return self.__fw.add_view(project.id, viewinput)

    def modify_dataview(self, *, source: DataView,
                        destination: DataView) -> None:
        """Updates the destination data view by copying from the source view.

        Args:
          source: the source DataView
          destination: the DataView to modify
        """
        if self.dry_run:
            # TODO: add detail to dry run message
            log.info('Dry run: would modify data view')
            return

        temp_id = source._id  # pylint: disable=(protected-access)
        temp_parent = source.parent
        source._id = None  # pylint: disable=(protected-access)
        source.parent = destination.parent
        self.__fw.modify_view(destination.id, source)
        source._id = temp_id  # pylint: disable=(protected-access)
        source.parent = temp_parent

    def delete_dataview(self, view: DataView) -> bool:
        """Removes the indicated dataview.

        Args:
          view: the dataview to remove
        Returns:
          True if the dataview is deleted, False otherwise
        """
        if self.dry_run:
            log.info('Dry run: would delete dataview %s', view)
            return False

        result = self.__fw.delete_view(view.id)
        return bool(result.deleted)

    # def get_project_apps(self, project: flywheel.Project) -> List[ViewerApp]:
    #     """Returns the viewer apps for the project.

    #     Args:
    #       project: the project
    #     Returns:
    #       The list of apps for the project
    #     """
    #     settings = self.__fw.get_project_settings(project.id)
    #     if not settings:
    #         return []

    #     return settings.viewer_apps

    def get_project_settings(self, project: flywheel.Project) -> AttrDict:
        """Returns the settings object for the project.

        Args:
          project: the project
        Returns:
          the project settings
        """
        assert self.__fw_client, "Requires FWClient to be instantiated"
        return self.__fw_client.get(
            f"/api/projects/{project.id}/settings")  # type: ignore

    def set_project_settings(self, *, project: flywheel.Project,
                             settings: AttrDict) -> None:
        """Sets the project settings to the argument.

        Args:
          project: the project
          settings: the settings dictionary
        """
        assert self.__fw_client, "Requires FWClient to be instantiated"
        self.__fw_client.put(url=f"/api/projects/{project.id}/settings",
                             data=json.dumps(settings))

    def get_project_apps(self, project: flywheel.Project) -> List[AttrDict]:
        """Returns the viewer apps for the project.

        Note: Temporary fix using FWClient because flywheel-sdk doesn't manage
        type of viewer_apps.

        Args:
          project: the project
        """
        settings = self.get_project_settings(project)
        if not settings:
            return []

        return settings.viewer_apps  # type: ignore

    # def set_project_apps(self, *, project: flywheel.Project,
    #                      apps: List[ViewerApp]):
    #     """Sets the apps to the project settings to the list of apps.

    #     Note: this will replace any existing apps

    #     Args:
    #       project: the project
    #       apps: the list of viewer apps
    #     """
    #     if self.dry_run:
    #         log.info('Dry run: would set viewer %s in project %s', apps,
    #                  project.label)
    #         return

    #     self.__fw.modify_project_settings(project.id, {"viewer_apps": apps})

    def set_project_apps(self, *, project: flywheel.Project,
                         apps: List[AttrDict]) -> None:
        """Sets the viewer apps of the project to the list of apps.

        Note: this will replace any existing apps.

        Note: temporary fix using FWCliennt because flywheel-sdk doesn't manage
        type of viewer_apps.

        Args:
          project: the project
          apps: the list of viewer apps
        """
        assert self.__fw_client, "Requires FWClient to be instantiated"
        if self.dry_run:
            log.info('Dry run: would set viewer %s in project %s', apps,
                     project.label)
            return

        settings = self.get_project_settings(project)
        if not settings:
            log.warning('Project %s has no settings', project.label)
            return

        settings['viewer_apps'] = apps  # type: ignore
        self.set_project_settings(project=project, settings=settings)

    def get_site(self):
        """Returns URL for site of this instance."""
        return self.__fw.get_config()["site"]["redirect_url"]

    def get_lookup_path(self, container) -> str:
        """Returns the path to the container.

        Args:
          container: the container
        Returns:
          the path to the container
        """
        assert container.parents, "expect parents for container"

        path = "fw://"
        container_name = get_name(container)
        ancestors = container.parents

        # names of containers of FW hierarchy listed in order minus files
        levels = [
            'group', 'project', 'subject', 'session', 'acquisition', 'analysis'
        ]
        for level in levels:
            ancestor_id = ancestors[level]
            if ancestor_id:
                # gears invoked by a gear rule does not have access to group
                if level == 'group':
                    ancestor_name = ancestor_id
                else:
                    ancestor = self.__fw.get(ancestor_id)
                    ancestor_name = get_name(ancestor)
                path = f"{path}{ancestor_name}/"

<<<<<<< HEAD
            return f"{path}{container_name}"
=======
        return f"{path}{container_name}"
>>>>>>> 19a8b180


def get_name(container) -> str:
    """Returns the name for the container.

    Args:
        container: the container
    Returns:
        ID for a group, name for a file, and label for everything else
    """
    if container.container_type == 'file':
        return container.name
    if container.container_type == 'group':
        return container.id

    return container.label


class GroupAdaptor:
    """Defines an adaptor for a flywheel group."""

    def __init__(self, *, group: flywheel.Group, proxy: FlywheelProxy) -> None:
        self._group = group
        self._fw = proxy

    # pylint: disable=invalid-name
    @property
    def id(self) -> str:
        """Return the ID for the group."""
        return self._group.id

    @property
    def label(self) -> str:
        """Return the label of the group."""
        return self._group.label

    def proxy(self) -> FlywheelProxy:
        """Return the proxy for the flywheel instance."""
        return self._fw

    def projects(self) -> List[flywheel.Project]:
        """Return projects for the group."""
        return list(self._group.projects.iter())

    def get_tags(self) -> List[str]:
        """Return the list of tags for the group.

        Returns:
          list of tags for the group
        """
        return self._group.tags

    def add_tag(self, tag: str) -> None:
        """Adds the tag to the group for the center.

        Args:
          tag: the tag to add
        """
        if tag in self._group.tags:
            return

        self._group.add_tag(tag)

    def add_tags(self, tags: Iterable[str]) -> None:
        """Adds the tags to the group.

        Args:
          tags: iterable collection of tags
        """
        for tag in tags:
            self.add_tag(tag)

    def get_group_users(self,
                        *,
                        access: Optional[str] = None) -> List[flywheel.User]:
        """Gets the users for the named group.

        Returns an empty list if the group does not exist or there are no
        user roles.
        If a role is specified, only the users with the role will be returned.

        Args:
          group_name: the group ID
          role: (optional) the role id
        Returns:
          the list of users for the group
        """
        permissions = self._group.permissions
        if not permissions:
            return []

        if access:
            permissions = [
                permission for permission in permissions
                if access == permission.access
            ]

        user_ids = [
            permission.id for permission in permissions if permission.id
        ]
        users = []
        for user_id in user_ids:
            user = self._fw.find_user(user_id)
            if user:
                users.append(user)
        return users

    def get_user_access(self) -> List[AccessPermission]:
        """Returns the user access for the group.

        Returns:
          the access permissions for the group
        """
        return self._group.permissions

    def add_user_access(self, new_permission: AccessPermission) -> None:
        """Adds permission for user to access the group of the center.

        Args:
          permission: permission object indicating user and group access
        """
        if not new_permission.id:
            log.error('new permission has no user ID to add to group %s',
                      self._group.label)
            return

        if not new_permission.access:
            log.warning('new permission for user %s has no access, skipping',
                        new_permission.id)
            return

        if self._fw.dry_run:
            log.info('Dry Run: would add access %s for user %s to group %s',
                     new_permission.access, new_permission.id,
                     self._group.label)
            return

        existing_permissions = [
            perm for perm in self._group.permissions
            if perm.id == new_permission.id
        ]
        if not existing_permissions:
            self._group.add_permission(new_permission)
            return

        self._group.update_permission(
            new_permission.id,
            AccessPermission(id=None, access=new_permission.access))

    def add_permissions(self, permissions: List[AccessPermission]) -> None:
        """Adds the user access permissions to the group.

        Args:
          permissions: the list of access permissions
        """
        for permission in permissions:
            self.add_user_access(permission)

    def add_role(self, new_role: GroupRole) -> None:
        """Add the role to the the group for center.

        Args:
          new_role: the role to add
        """
        if not self._fw:
            log.error('no Flywheel proxy given when adding users to group %s',
                      self._group.label)
            return

        self._fw.add_group_role(group=self._group, role=new_role)

    def add_roles(self, roles: List[GroupRole]) -> None:
        """Adds the roles in the list to the group.

        Args:
          roles: the list of roles
        """
        for role in roles:
            self.add_role(role)

    def get_project(self, label: str) -> Optional['ProjectAdaptor']:
        """Returns a project in this group with the given label.

        Creates a new project if none exists.

        Args:
          label: the label for the project
        Returns:
          the project in this group with the label
        """
        project = self._fw.get_project(group=self._group, project_label=label)
        if not project:
            return None

        return ProjectAdaptor(project=project, proxy=self._fw)

    def get_project_by_id(self, project_id: str) -> Optional['ProjectAdaptor']:
        """Returns a project in this group with the given ID.

        Args:
          project_id: the ID for the project
        Returns:
          the project in this group with the ID
        """
        project = self._fw.get_project_by_id(project_id)
        if not project:
            log.warning('No project found with ID %s', project_id)
            return None

        return ProjectAdaptor(project=project, proxy=self._fw)

    def find_project(self, label: str) -> Optional['ProjectAdaptor']:
        """Returns the project adaptor in the group with the label.

        Args:
          label: the label of the desired project
        Returns:
          Project adaptor for project with label if exists, None otherwise.
        """
        projects = self._fw.find_projects(group_id=self._group.id,
                                          project_label=label)
        if not projects:
            return None

        return ProjectAdaptor(project=projects[0], proxy=self._fw)


class ProjectAdaptor:
    """Defines an adaptor for a flywheel project."""

    def __init__(self, *, project: flywheel.Project,
                 proxy: FlywheelProxy) -> None:
        self.__project = project
        self.__fw = proxy

    def __pull_project(self) -> None:
        """Pulls the referenced project from Flywheel instance."""
        projects = self.__fw.find_projects(group_id=self.group,
                                           project_label=self.label)
        if not projects:
            return

        self.__project = projects[0]

    # pylint: disable=(invalid-name)
    @property
    def id(self):
        """Returns the ID of the enclosed project."""
        return self.__project.id

    @property
    def label(self):
        """Returns the label of the enclosed project."""
        return self.__project.label

    @property
    def group(self) -> str:
        """Returns the group label of the enclosed project."""
        return self.__project.group

    def add_tag(self, tag: str) -> None:
        """Add tag to the enclosed project.

        Args:
          tag: the tag
        """
        if tag not in self.__project.tags:
            self.__project.add_tag(tag)

    def add_tags(self, tags: Iterable[str]) -> None:
        """Adds given tags to the enclosed project.

        Args:
          tags: iterable collection of tags
        """
        for tag in tags:
            self.add_tag(tag)

    def set_copyable(self, state: bool) -> None:
        """Sets the copyable state of the project to the value.

        Args:
          state: the copyable state to set
        """
        self.__project.update(copyable=state)

    def set_description(self, description: str) -> None:
        """Sets the description of the project.

        Args:
          description: the project description
        """
        self.__project.update(description=description)

    def get_file(self, name: str):
        """Gets the file from the enclosed project.

        Args:
          name: the file name
        Returns:
          the named file
        """
        return self.__project.get_file(name)

    def read_file(self, name: str) -> bytes:
        """Reads file from the named file.

        Args:
          name: the file name
        Returns:
          the bytes from the file
        """
        return self.__project.read_file(name)

    def upload_file(self, file_spec: flywheel.FileSpec) -> None:
        """Uploads the indicated file to enclosed project.

        Args:
          file_spec: the file specification
        """
        self.__project.upload_file(file_spec)

    def get_user_roles(self, user_id: str) -> List[str]:
        """Gets the list of user role ids in this project.

        Args:
          user_id: the user id for the user
        Returns:
          list of role ids
        """
        assignments = [
            assignment for assignment in self.__project.permissions
            if assignment.id == user_id
        ]
        if not assignments:
            return []

        return assignments[0].role_ids

    def add_user_role(self, user: User, role: RoleOutput) -> bool:
        """Adds the role to the user in the project.

        Args:
          user_id: the user id
          role_id: the role id
        """
        return self.add_user_roles(user=user, roles=[role])

    def add_user_roles(self, user: User, roles: List[RoleOutput]) -> bool:
        """Adds the roles to the user in the project.

        Args:
          user: the user
          roles: the list of roles
        """
        if not roles:
            log.warning('No roles to add to user %s in project %s/%s', user.id,
                        self.__project.group, self.__project.label)
            return False

        role_ids = [role.id for role in roles]
        return self.add_user_role_assignments(
            RolesRoleAssignment(id=user.id, role_ids=role_ids))

    def add_user_role_assignments(
            self, role_assignment: RolesRoleAssignment) -> bool:
        """Adds role assignment to the project.

        Args:
          role_assignment: the role assignment
        Returns:
          True if role is new, False otherwise
        """
        user_roles = self.get_user_roles(role_assignment.id)
        if not user_roles:
            log_message = (f"User {role_assignment.id}"
                           " has no permissions for "
                           f"project {self.__project.label}"
                           ", adding roles")
            if self.__fw.dry_run:
                log.info("Dry Run: %s", log_message)
                return True

            log.info(log_message)
            user_role = RolesRoleAssignment(id=role_assignment.id,
                                            role_ids=role_assignment.role_ids)
            try:
                self.__project.add_permission(user_role)
            except ApiException as error:
                log.error('Failed to add user role to project: %s', error)
                return False
            self.__pull_project()
            return True

        different = False
        for role_id in role_assignment.role_ids:
            if role_id not in user_roles:
                different = True
                user_roles.append(role_id)
        if not different:
            return False

        log_message = f"Adding roles to user {role_assignment.id}"
        if self.__fw.dry_run:
            log.info("Dry Run: %s", log_message)
            return True

        self.__project.update_permission(
            role_assignment.id,
            RolesRoleAssignment(id=None, role_ids=user_roles))
        self.__pull_project()
        return True

    def add_admin_users(self, permissions: List[AccessPermission]) -> None:
        """Adds the users with admin access in the given group permissions.

        Args:
          permissions: the group access permissions
        """
        admin_role = self.__fw.get_admin_role()
        assert admin_role
        for permission in permissions:
            self.add_user_role_assignments(
                RolesRoleAssignment(id=permission.id,
                                    role_ids=[admin_role.id]))

    def get_gear_rules(self) -> List[GearRule]:
        """Gets the gear rules for this project.

        Returns:
          the list of gear rules
        """
        return self.__fw.get_project_gear_rules(project=self.__project)

    def add_gear_rule(self, *, rule_input: GearRuleInput) -> None:
        """Adds the gear rule to the Flywheel project.

        Replaces an existing rule with the same name.

        Args:
          rule_input: the GearRuleInput for the gear
        """
        project_rules = self.__fw.get_project_gear_rules(self.__project)
        conflict = None
        for rule in project_rules:
            if rule.name == rule_input.name:
                conflict = rule
                break

        if self.__fw.dry_run:
            if conflict:
                log.info(
                    'Dry Run: would remove conflicting '
                    'rule %s from project %s', conflict.name,
                    self.__project.label)
            log.info('Dry Run: would add gear rule %s to project %s',
                     rule_input.name, self.__project.label)
            return

        if conflict:
            self.__fw.remove_project_gear_rule(project=self.__project,
                                               rule=conflict)

        self.__fw.add_project_rule(project=self.__project,
                                   rule_input=rule_input)

    def remove_gear_rule(self, *, rule: GearRule) -> None:
        """Removes the gear rule from the project.

        Args:
          rule: the rule to remove
        """
        self.__fw.remove_project_gear_rule(project=self.__project, rule=rule)

    def get_apps(self) -> List[AttrDict]:
        """Returns the list of viewer apps for the project.

        Returns:
          the viewer apps for the project
        """
        return self.__fw.get_project_apps(self.__project)

    def set_apps(self, apps: List[AttrDict]) -> None:
        """Sets the viewer apps for the project.

        Args:
          apps: the list of viewer apps to add
        """
        self.__fw.set_project_apps(project=self.__project, apps=apps)

    def get_dataviews(self) -> List[DataView]:
        """Returns the list of dataviews for the project.

        Returns:
          the dataviews in the enclosed project
        """
        return self.__fw.get_dataviews(self.__project)

    def get_dataview(self, label: str) -> Optional[DataView]:
        """Returns the dataview in the project with the label.

        Args:
          label: the label for the desired dataview
        Returns:
          the dataview with matching label, None otherwise
        """
        dataviews = self.get_dataviews()
        for dataview in dataviews:
            if label == dataview.label:
                return dataview

        return None

    def add_dataview(self, dataview: DataView) -> str:
        """Adds the dataview to the enclosed project.

        Args:
          dataview: the DataView to add
        """

        # Copy the dataview into a ContainerIdViewInput
        # which is required to add the dataview
        # copying all of the properties but "origin"
        view_template = ContainerIdViewInput(
            parent=dataview.parent,
            label=dataview.label,
            description=dataview.description,
            columns=dataview.columns,
            group_by=dataview.group_by,
            filter=dataview.filter,
            file_spec=dataview.file_spec,
            include_ids=dataview.include_ids,
            include_labels=dataview.include_labels,
            error_column=dataview.error_column,
            missing_data_strategy=dataview.missing_data_strategy,
            sort=dataview.sort,
            id=dataview.id)
        view_id = self.__fw.add_dataview(project=self.__project,
                                         viewinput=view_template)
        return view_id.id

    def get_info(self) -> Dict[str, Any]:
        """Returns the info object for this project.

        Returns:
          the dictionary object with info for project
        """
        self.__project = self.__project.reload()
        return self.__project.info

    def update_info(self, info: Dict[str, Any]) -> None:
        """Updates the info object for this project.

        Args:
          info: the info object
        """
        log.info("updating info for project %s", self.__project.label)
        self.__project.update_info(info)

    def get_custom_project_info(
            self, key_path: str) -> Optional[Any | Dict[str, Any]]:
        """Retrieve custom project info metadata value by key path.

        Args:
            key_path: path to desired field (level1_key:level2_key:....:key)

        Returns:
            Any: metadata value if exists
        """

        keys = key_path.split(':')
        index = 0
        self.__project = self.__project.reload()
        info: Dict[str, Any] | Any = self.__project.info
        while index < len(keys) and info:
            info = info.get(keys[index])
            index += 1

        return info<|MERGE_RESOLUTION|>--- conflicted
+++ resolved
@@ -524,11 +524,7 @@
                     ancestor_name = get_name(ancestor)
                 path = f"{path}{ancestor_name}/"
 
-<<<<<<< HEAD
-            return f"{path}{container_name}"
-=======
         return f"{path}{container_name}"
->>>>>>> 19a8b180
 
 
 def get_name(container) -> str:
