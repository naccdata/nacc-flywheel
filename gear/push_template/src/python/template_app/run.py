"""Main function for running template push process."""
import logging
from typing import Optional

from flywheel_gear_toolkit import GearToolkitContext
from fw_client import FWClient
<<<<<<< HEAD
from gear_execution.gear_execution import (ClientWrapper, ContextClient,
                                           GearEngine,
                                           GearExecutionEnvironment,
                                           GearExecutionError)
from inputs.context_parser import get_api_key
from inputs.parameter_store import ParameterStore
from projects.template_project import TemplateProject
=======
from gear_execution.gear_execution import (
    ClientWrapper,
    ContextClient,
    GearEngine,
    GearExecutionEnvironment,
)
from inputs.context_parser import get_api_key
from inputs.parameter_store import ParameterStore
from inputs.templates import get_template_projects

>>>>>>> 483adf8c
from template_app.main import run

log = logging.getLogger(__name__)


class TemplatingVisitor(GearExecutionEnvironment):
    """Visitor for the templating gear."""

    # pylint: disable=(too-many-arguments)
    def __init__(self, admin_id: str, client: ClientWrapper,
                 template_group: str, template_label: str, new_only: bool):
        super().__init__(client=client)
        self.__admin_id = admin_id
        self.__new_only = new_only
        self.__template_group = template_group
        self.__template_label = template_label

    @classmethod
    def create(
        cls,
        context: GearToolkitContext,
        parameter_store: Optional[ParameterStore] = None
    ) -> 'TemplatingVisitor':
        """Creates a templating execution visitor.

        Args:
            context: The gear context.
        Returns:
          the templating visitor
        Raises:
          GearExecutionError if any expected inputs are missing
        """
        client = ContextClient.create(context=context)

        # Need fw-client because the SDK doesn't properly implement
        # ViewerApp type used for copying viewer apps from template projects.
        api_key = get_api_key(context)
        client.set_fw_client(
            FWClient(api_key=api_key, client_name="push-template"))
        group_id = context.config.get("template_group")
        if not group_id:
            raise GearExecutionError("Expected \"template_group\"")
        template_label = context.config.get("template_project")
        if not template_label:
            raise GearExecutionError("Expected \"template_label\"")

        return TemplatingVisitor(
            admin_id=context.config.get("admin_group", "nacc"),
            client=client,
            template_group=group_id,
            template_label=template_label,
            new_only=context.config.get("new_only", False))

    def run(self, context: GearToolkitContext) -> None:

        projects = self.proxy.find_projects(
            group_id=self.__template_group,
            project_label=self.__template_label)
        if not projects:
            raise GearExecutionError(
                "Template project "
                f"{self.__template_group}/{self.__template_label}"
                " does not exist")

        run(admin_group=self.admin_group(admin_id=self.__admin_id),
            new_only=self.__new_only,
            template=TemplateProject(project=projects[0], proxy=self.proxy))


def main():
    """Main method to run template copy gear."""

    GearEngine().run(gear_type=TemplatingVisitor)


if __name__ == "__main__":
    main()<|MERGE_RESOLUTION|>--- conflicted
+++ resolved
@@ -4,15 +4,6 @@
 
 from flywheel_gear_toolkit import GearToolkitContext
 from fw_client import FWClient
-<<<<<<< HEAD
-from gear_execution.gear_execution import (ClientWrapper, ContextClient,
-                                           GearEngine,
-                                           GearExecutionEnvironment,
-                                           GearExecutionError)
-from inputs.context_parser import get_api_key
-from inputs.parameter_store import ParameterStore
-from projects.template_project import TemplateProject
-=======
 from gear_execution.gear_execution import (
     ClientWrapper,
     ContextClient,
@@ -23,7 +14,6 @@
 from inputs.parameter_store import ParameterStore
 from inputs.templates import get_template_projects
 
->>>>>>> 483adf8c
 from template_app.main import run
 
 log = logging.getLogger(__name__)
