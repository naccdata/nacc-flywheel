"""Entrypoint script for the identifier lookup app."""

import logging
from pathlib import Path
from typing import Dict, Optional

from flywheel_gear_toolkit import GearToolkitContext
from gear_execution.gear_execution import (ClientWrapper, GearBotClient,
                                           GearEngine,
                                           GearExecutionEnvironment,
                                           GearExecutionError,
                                           InputFileWrapper)
from identifier_app.main import run
from identifiers.identifiers_lambda_repository import (
    IdentifiersLambdaRepository, IdentifiersMode)
from identifiers.identifiers_repository import (IdentifierRepository,
                                                IdentifierRepositoryError)
from identifiers.model import IdentifierObject
from inputs.parameter_store import ParameterStore
from lambdas.lambda_function import LambdaClient, create_lambda_client
from outputs.errors import ListErrorWriter

log = logging.getLogger(__name__)


def get_identifiers(identifiers_repo: IdentifierRepository,
                    adcid: int) -> Dict[str, IdentifierObject]:
    """Gets all of the Identifier objects from the identifier database using
    the RDSParameters.

    Args:
      rds_parameters: the credentials for RDS MySQL with identifiers database
      adcid: the center ID
    Returns:
      the dictionary mapping from PTID to Identifier object
    """
    identifiers = {}
    center_identifiers = identifiers_repo.list(adcid=adcid)
    if center_identifiers:
        # pylint: disable=(not-an-iterable)
        identifiers = {
            identifier.ptid: identifier
            for identifier in center_identifiers
        }

    return identifiers


class IdentifierLookupVisitor(GearExecutionEnvironment):
    """The gear execution visitor for the identifier lookup app."""

    def __init__(self, client: ClientWrapper, admin_id: str,
                 file_input: InputFileWrapper,
                 identifiers_mode: IdentifiersMode):
        super().__init__(client=client)
        self.__admin_id = admin_id
        self.__file_input = file_input
        self.__identifiers_mode: IdentifiersMode = identifiers_mode

    @classmethod
    def create(
        cls, context: GearToolkitContext,
        parameter_store: Optional[ParameterStore]
    ) -> 'IdentifierLookupVisitor':
        """Creates an identifier lookup execution visitor.

        Args:
          context: the gear context
          parameter_store: the parameter store
        Raises:
          GearExecutionError if rds parameter path is not set
        """
        assert parameter_store, "Parameter store expected"

        client = GearBotClient.create(context=context,
                                      parameter_store=parameter_store)
        file_input = InputFileWrapper.create(input_name='input_file',
                                             context=context)

        admin_id = context.config.get("admin_group", "nacc")
        mode = context.config.get("identifiers_mode", "dev")

        return IdentifierLookupVisitor(client=client,
                                       admin_id=admin_id,
                                       file_input=file_input,
                                       identifiers_mode=mode)

    def run(self, context: GearToolkitContext):
        """Runs the identifier lookup app.

        Args:
            context: the gear execution context
        """

        assert context, 'Gear context required'

        file_id = self.__file_input.file_id
        admin_group = self.admin_group(admin_id=self.__admin_id)
        adcid = admin_group.get_adcid(self.proxy.get_file_group(file_id))
        if adcid is None:
            raise GearExecutionError('Unable to determine center ID for file')

        try:
            identifiers = get_identifiers(
                identifiers_repo=IdentifiersLambdaRepository(
                    client=LambdaClient(client=create_lambda_client()),
                    mode=self.__identifiers_mode),
                adcid=adcid)
        except IdentifierRepositoryError as error:
            raise GearExecutionError(error) from error

        if not identifiers:
            raise GearExecutionError('Unable to load center participant IDs')

        filename = f"{self.__file_input.filename}-identifier"
        input_path = Path(self.__file_input.filepath)
        with open(input_path, mode='r', encoding='utf-8') as csv_file:
            with context.open_output(f'{filename}.csv',
                                     mode='w',
                                     encoding='utf-8') as out_file:
<<<<<<< HEAD
                error_writer = ListErrorWriter(container_id=file_id,
                                               fw_path=proxy.get_lookup_path(
                                                   proxy.get_file(file_id)))
                success = run(input_file=csv_file,
=======
                error_writer = ListErrorWriter(
                    container_id=file_id,
                    fw_path=self.proxy.get_lookup_path(
                        self.proxy.get_file(file_id)))
                errors = run(input_file=csv_file,
>>>>>>> ea7d8eb2
                             identifiers=identifiers,
                             output_file=out_file,
                             error_writer=error_writer)
                context.metadata.add_qc_result(
                    self.__file_input.file_input,
                    name="validation",
                    state="PASS" if success else "FAIL",
                    data=error_writer.errors())


def main():
    """The Identifiers Lookup gear reads a CSV file with rows for participants
    at a single ADRC, and having a PTID for the participant. The gear looks up
    the corresponding NACCID, and creates a new CSV file with the same
    contents, but with a new column for NACCID.

    Writes errors to a CSV file compatible with Flywheel error UI.
    """

    GearEngine.create_with_parameter_store().run(
        gear_type=IdentifierLookupVisitor)


if __name__ == "__main__":
    main()<|MERGE_RESOLUTION|>--- conflicted
+++ resolved
@@ -118,18 +118,11 @@
             with context.open_output(f'{filename}.csv',
                                      mode='w',
                                      encoding='utf-8') as out_file:
-<<<<<<< HEAD
-                error_writer = ListErrorWriter(container_id=file_id,
-                                               fw_path=proxy.get_lookup_path(
-                                                   proxy.get_file(file_id)))
-                success = run(input_file=csv_file,
-=======
                 error_writer = ListErrorWriter(
                     container_id=file_id,
                     fw_path=self.proxy.get_lookup_path(
                         self.proxy.get_file(file_id)))
-                errors = run(input_file=csv_file,
->>>>>>> ea7d8eb2
+                success = run(input_file=csv_file,
                              identifiers=identifiers,
                              output_file=out_file,
                              error_writer=error_writer)
