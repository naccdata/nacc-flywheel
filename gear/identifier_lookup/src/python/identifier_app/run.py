--- conflicted
+++ resolved
@@ -6,7 +6,6 @@
 from typing import Dict, Literal, Optional, TextIO
 
 from flywheel.rest import ApiException
-from flywheel_adaptor.flywheel_proxy import ProjectAdaptor
 from flywheel_gear_toolkit import GearToolkitContext
 from gear_execution.gear_execution import (
     ClientWrapper,
@@ -30,7 +29,7 @@
 from inputs.parameter_store import ParameterStore
 from keys.keys import FieldNames
 from lambdas.lambda_function import LambdaClient, create_lambda_client
-from outputs.errors import ErrorWriter, ListErrorWriter
+from outputs.errors import ListErrorWriter
 
 log = logging.getLogger(__name__)
 
@@ -61,25 +60,17 @@
 class IdentifierLookupVisitor(GearExecutionEnvironment):
     """The gear execution visitor for the identifier lookup app."""
 
-<<<<<<< HEAD
-    def __init__(self, client: ClientWrapper, admin_id: str,
+    def __init__(self, *, client: ClientWrapper, admin_id: str,
                  file_input: InputFileWrapper,
-                 identifiers_mode: IdentifiersMode,
-                 direction: Literal['nacc', 'center']):
-=======
-    def __init__(
-        self,
-        client: ClientWrapper,
-        admin_id: str,
-        file_input: InputFileWrapper,
-        identifiers_mode: IdentifiersMode,
-    ):
->>>>>>> 7a424664
+                 identifiers_mode: IdentifiersMode, date_field: str,
+                 direction: Literal['nacc', 'center'], gear_name: str):
         super().__init__(client=client)
         self.__admin_id = admin_id
         self.__file_input = file_input
         self.__identifiers_mode: IdentifiersMode = identifiers_mode
         self.__direction: Literal['nacc', 'center'] = direction
+        self.__date_field = date_field
+        self.__gear_name = gear_name
 
     @classmethod
     def create(
@@ -106,32 +97,24 @@
         mode = context.config.get("database_mode", "prod")
         direction = context.config.get("direction", "nacc")
 
-<<<<<<< HEAD
+        date_field = (context.config.get("date_field",
+                                         FieldNames.DATE_COLUMN)).lower()
+
+        gear_name = context.manifest.get("name", "identifier-lookup")
+
         return IdentifierLookupVisitor(client=client,
+                                       gear_name=gear_name,
                                        admin_id=admin_id,
                                        file_input=file_input,
                                        identifiers_mode=mode,
+                                       date_field=date_field,
                                        direction=direction)
-=======
-        return IdentifierLookupVisitor(
-            client=client,
-            admin_id=admin_id,
-            file_input=file_input,
-            identifiers_mode=mode,
-        )
->>>>>>> 7a424664
 
     def __build_naccid_lookup(self, *, file_id: str,
                               identifiers_repo: IdentifierRepository,
                               output_file: TextIO,
-                              error_writer: ErrorWriter) -> CSVVisitor:
-
-<<<<<<< HEAD
-=======
-        assert context, "Gear context required"
-
-        file_id = self.__file_input.file_id
->>>>>>> 7a424664
+                              error_writer: ListErrorWriter) -> CSVVisitor:
+
         admin_group = self.admin_group(admin_id=self.__admin_id)
         adcid = admin_group.get_adcid(self.proxy.get_file_group(file_id))
         if adcid is None:
@@ -149,18 +132,8 @@
                 f"Failed to find the project with ID {file.parents.project}")
 
         try:
-<<<<<<< HEAD
             identifiers = get_identifiers(identifiers_repo=identifiers_repo,
                                           adcid=adcid)
-=======
-            identifiers = get_identifiers(
-                identifiers_repo=IdentifiersLambdaRepository(
-                    client=LambdaClient(client=create_lambda_client()),
-                    mode=self.__identifiers_mode,
-                ),
-                adcid=adcid,
-            )
->>>>>>> 7a424664
         except IdentifierRepositoryError as error:
             raise GearExecutionError(error) from error
 
@@ -173,25 +146,23 @@
                 "Expect module suffix to input file name: "
                 f"{self.__file_input.filename}")
 
-        date_field = (context.config.get("date_field",
-                                         FieldNames.DATE_COLUMN)).lower()
-
-        gear_name = context.manifest.get("name", "identifier-lookup")
-
         return NACCIDLookupVisitor(adcid=adcid,
                                    identifiers=identifiers,
                                    output_file=output_file,
                                    module_name=module_name,
-                                   error_writer=error_writer)
+                                   error_writer=error_writer,
+                                   date_field=self.__date_field,
+                                   gear_name=self.__gear_name)
 
     def __build_center_lookup(self, *, identifiers_repo: IdentifierRepository,
                               output_file: TextIO,
-                              error_writer: ErrorWriter) -> CSVVisitor:
+                              error_writer: ListErrorWriter) -> CSVVisitor:
 
         return CenterLookupVisitor(identifiers_repo=identifiers_repo,
                                    output_file=output_file,
                                    error_writer=error_writer)
 
+
     def run(self, context: GearToolkitContext):
         """Runs the identifier lookup app.
 
@@ -208,7 +179,6 @@
         (basename, extension) = os.path.splitext(self.__file_input.filename)
         filename = f"{basename}-identifier{extension}"
         input_path = Path(self.__file_input.filepath)
-<<<<<<< HEAD
         with (open(input_path, mode='r', encoding='utf-8') as csv_file,
               context.open_output(filename, mode='w', encoding='utf-8') as
               out_file):
@@ -233,43 +203,15 @@
                           lookup_visitor=lookup_visitor,
                           error_writer=error_writer)
 
-            context.metadata.add_qc_result(self.__file_input.file_input,
-                                           name="validation",
-                                           state="PASS" if success else "FAIL",
-                                           data=error_writer.errors())
-=======
-        with (
-                open(input_path, mode="r", encoding="utf-8") as csv_file,
-                context.open_output(filename, mode="w", encoding="utf-8") as
-                out_file,
-        ):
-            error_writer = ListErrorWriter(
-                container_id=file_id,
-                fw_path=self.proxy.get_lookup_path(
-                    self.proxy.get_file(file_id)),
-            )
-            success = run(
-                input_file=csv_file,
-                identifiers=identifiers,
-                module_name=module_name,
-                adcid=adcid,
-                output_file=out_file,
-                error_writer=error_writer,
-                date_field=date_field,
-                project=ProjectAdaptor(project=project, proxy=self.proxy),
-                gear_name=gear_name,
-            )
-
             context.metadata.add_qc_result(
                 self.__file_input.file_input,
                 name="validation",
                 state="PASS" if success else "FAIL",
                 data=error_writer.errors(),
             )
->>>>>>> 7a424664
 
             context.metadata.add_file_tags(self.__file_input.file_input,
-                                           tags=gear_name)
+                                           tags=self.__gear_name)
 
 
 def main():
