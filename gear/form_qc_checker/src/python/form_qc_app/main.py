"""Defines functions to carry out the data quality checks for the input form
data file.

Uses nacc-form-validator (https://github.com/naccdata/nacc-form-
validator) for validating the inputs.
"""

import json
import logging
import re
from csv import DictReader
from json.decoder import JSONDecodeError
from pathlib import Path
from typing import Any, Dict, Literal, Mapping, Optional

from flywheel import Project
from flywheel.rest import ApiException
from flywheel_adaptor.subject_adaptor import (
    SubjectAdaptor,
    SubjectError,
    VisitInfo,
)
from flywheel_gear_toolkit import GearToolkitContext
from gear_execution.gear_execution import (
    ClientWrapper,
    GearExecutionError,
    InputFileWrapper,
)
from keys.keys import DefaultValues, FieldNames
from nacc_form_validator.quality_check import (
    QualityCheck,
    QualityCheckException,
)
from outputs.errors import (
    JSONLocation,
    ListErrorWriter,
    empty_field_error,
    empty_file_error,
    malformed_file_error,
    missing_header_error,
    previous_visit_failed_error,
    system_error,
    unknown_field_error,
)
from redcap.redcap_connection import REDCapReportConnection
from s3.s3_client import S3BucketReader

from form_qc_app.csv_visitor import FormQCCSVVisitor, read_first_data_row
from form_qc_app.error_info import ErrorComposer, ErrorStore, REDCapErrorStore
from form_qc_app.flywheel_datastore import FlywheelDatastore
from form_qc_app.parser import Parser, ParserException

log = logging.getLogger(__name__)

FailedStatus = Literal['NONE', 'SAME', 'DIFFERENT']


def update_file_metadata(*, gear_context: GearToolkitContext,
                         file_input: Dict[str, Dict[str, Any]],
                         qc_status: bool, error_writer: ListErrorWriter):
    """Write error details to input file metadata and add gear tag.

    Args:
        gear_context: Flywheel gear context
        file_input: file input object from gear context
        qc_status: QC check passed or failed
        error_writer: error output writer
    """

    status_str = "PASS" if qc_status else "FAIL"
    tag = gear_context.config.get('tag', 'form-qc-checker')
    current_tags = gear_context.get_input_file_object_value(
        'form_data_file', 'tags')
    fail_tag = f'{tag}-FAIL'
    pass_tag = f'{tag}-PASS'
    new_tag = f'{tag}-{status_str}'

    if current_tags:
        if fail_tag in current_tags:
            current_tags.remove(fail_tag)
        if pass_tag in current_tags:
            current_tags.remove(pass_tag)
        current_tags.append(new_tag)
    else:
        current_tags = [new_tag]
    gear_context.metadata.add_qc_result(file_input,
                                        name='validation',
                                        state=status_str,
                                        data=error_writer.errors())

    gear_context.metadata.update_file(file_input, tags=current_tags)

    file_name = file_input['location']['name']
    log.info('QC check status for file %s : %s', file_name, status_str)


def validate_input_file_type(mimetype: str) -> Optional[str]:
    """Check whether the input file type is accepted.

    Args:
        mimetype: input file mimetype

    Returns:
        Optional[str]: If accepted file type, return the type, else None
    """
    if not mimetype:
        return None

    mimetype = mimetype.lower()
    if mimetype.find('json') != -1:
        return 'json'

    if mimetype.find('csv') != -1:
        return 'csv'

    return None


def validate_json_input(
        *, input_data: Dict[str, str], pk_field: str, module_field: str,
        date_field: str, project: Project,
        error_writer: ListErrorWriter) -> Optional[SubjectAdaptor]:
    """Validate the JSON input file for a visit. Check whether all required
    fields are present in the input data. Check whether primary key matches
    with the Flywheel subject label in the project.

    Args:
        input_data: visit data to validate
        pk_field: variable name of the primary key field
        module_field: variable name of the module field
        date_field: variable name of the visit date field
        project: Flywheel project container
        error_writer: error writer object to output error metadata

    Returns:
        SubjectAdaptor(optional): returns SubjectAdaptor for this visit or None
    """

    if not input_data:
        error_writer.write(empty_file_error())
        return None

    if pk_field not in input_data or input_data[pk_field] == '':
        error_writer.write(empty_field_error(pk_field))
        return None

    if module_field not in input_data or input_data[module_field] == '':
        error_writer.write(empty_field_error(module_field))
        return None

    if date_field not in input_data or input_data[date_field] == '':
        error_writer.write(empty_field_error(date_field))
        return None

    subject_lbl = input_data[pk_field]
    subject = project.subjects.find_first(f'label={subject_lbl}')
    if not subject:
        message = f'Failed to retrieve subject {subject_lbl} in project {project.label}'
        log.error(message)
        error_writer.write(
            system_error(message, JSONLocation(key_path=pk_field)))
        return None

    return SubjectAdaptor(subject)


def compose_error_metadata(*, sys_failure: bool, error_composer: ErrorComposer,
                           error_tree: Optional[Dict[str, Any]],
                           codes_map: Optional[Dict[str, Dict]],
                           line_number: Optional[int]):
    """Compose error metadata using validation errors and error code mapping.

    Args:
        sys_failure: True if any system errors occurred during validation
        error_composer: class to compose error metadata
        error_tree: dict like object containing validation error details
        codes_map: schema to map NACC QC check info to validation errors
        line_number: line # in CSV file if the record is from CSV
    """
    if sys_failure:
        error_composer.compose_system_errors_metadata(line_number)
    elif codes_map and error_tree is not None:
        error_composer.compose_detailed_error_metadata(error_tree=error_tree,
                                                       err_code_map=codes_map,
                                                       line_number=line_number)
    else:
        error_composer.compose_minimal_error_metadata(line_number)


def has_failed_visits(*, module: str, visitdate: str, file_id: str,
                      filename: str, subject: SubjectAdaptor,
                      error_writer: ListErrorWriter) -> FailedStatus:
    """Check whether the participant has any failed previous visits.

    Args:
        module: module name (Flywheel acqusition label)
        visitdate: visit date for the current visit
        file_id: Flywheel file id
        filename: visit file name
        subject: Flywheel subject adaptor for the participant
        error_writer: error writer object to output error metadata

    Raises:
        GearExecutionError: If any error occurs while checking for previous visits

    Returns:
        FailedStatus: Literal['NONE', 'SAME', 'DIFFERENT']
    """
    try:
        failed_visit = subject.get_last_failed_visit(module)
    except SubjectError as error:
        raise GearExecutionError from error

    if failed_visit:
        same_file = (failed_visit.file_id and failed_visit.file_id
                     == file_id) or (failed_visit.filename == filename)
        # if failed visit date is same as current visit date
        if failed_visit.visitdate == visitdate:
            # check whether it is the same file
            if same_file:
                return 'SAME'
            else:
                raise GearExecutionError(
                    'Two different files exists with same visit date '
                    f'{visitdate} for subject {subject.label} module {module} - '
                    f'{failed_visit.filename} and {filename}')

        # same file but the visit date is different from previously recorded value
        if same_file:
            log.warning(
                'In {subject.label}/{module}, visit date updated from %s to %s',
                failed_visit.visitdate, visitdate)
            return 'SAME'

        # has a failed previous visit
        if failed_visit.visitdate < visitdate:
            error_writer.write(
                previous_visit_failed_error(failed_visit.filename))
            return 'DIFFERENT'

    return 'NONE'


def process_json_file(
    *,
    input_data: Dict[str, str],
    date_field: str,
    input_wrapper: InputFileWrapper,
    subject_adaptor: SubjectAdaptor,
    qual_check: QualityCheck,
    error_store: ErrorStore,
    error_writer: ListErrorWriter,
    codes_map: Optional[Dict[str, Dict]] = None,
) -> bool:
    """Process input JSON file for a participant visit.

    Args:
        input_data: input data record for the visit
        date_field: variable name for visit date field
        input_wrapper: input file wrapper
        subject_adaptor: Flywheel subject adaptor for participant
        qual_check: NACC data quality checker object
        error_store: database connection to retrieve NACC QC chek info
        error_writer: error writer object to output error metadata
        codes_map(optional): schema to map NACC QC checks to validation errors

    Returns:
        bool: True if the file passed validation
    """
    valid = False
    # check whether there are any pending visits for this participant/module
    failed_visit = has_failed_visits(module=input_data[FieldNames.MODULE],
                                     visitdate=input_data[date_field],
                                     file_id=input_wrapper.file_id,
                                     filename=input_wrapper.filename,
                                     subject=subject_adaptor,
                                     error_writer=error_writer)
    # if there are no failed visits or last failed visit is the current visit
    # run error checks on visit file
    if failed_visit in ['NONE', 'SAME']:
        valid = process_data_record(record=input_data,
                                    qual_check=qual_check,
                                    error_store=error_store,
                                    error_writer=error_writer,
                                    codes_map=codes_map)

        module = input_data[FieldNames.MODULE]
        if not valid:
            visit_info = VisitInfo(filename=input_wrapper.filename,
                                   file_id=input_wrapper.file_id,
                                   visitdate=input_data[date_field])
            subject_adaptor.set_last_failed_visit(module, visit_info)
        # reset failed visit metadta in Flyhweel
        elif failed_visit == 'SAME':
            subject_adaptor.reset_last_failed_visit(module)

    return valid


def process_csv_file(*, csv_reader: DictReader, qual_check: QualityCheck,
                     error_store: ErrorStore, error_writer: ListErrorWriter,
                     codes_map: Optional[Dict[str, Dict]]) -> bool:
    """Read the csv file and validate each record using nacc-form-validator
    library (https://github.com/naccdata/nacc-form-validator)

    Note: Assumes the CSV headers are validated and correct at this point.

    Args:
        csv_reader: CSV DictReader object
        qual_check: NACC data quality checker object
        error_store: database connection to retrieve NACC QC chek info
        error_writer: error writer object to output error metadata
        codes_map: schema to map NACC QC check info to validation errors

    Returns:
        bool: True if all records passed NACC data quality checks, else False
    """

    if not csv_reader.fieldnames:
        error_writer.write(missing_header_error())
        return False

    unknown_fields = set(csv_reader.fieldnames).difference(
        set(qual_check.schema.keys()))

    if unknown_fields:
        for unknown_field in unknown_fields:
            error_writer.write(unknown_field_error(unknown_field))
        return False

    passed_all = True
    for row in csv_reader:
        if not process_data_record(record=row,
                                   qual_check=qual_check,
                                   error_store=error_store,
                                   error_writer=error_writer,
                                   codes_map=codes_map,
                                   line_number=csv_reader.line_num - 1):
            passed_all = False

    return passed_all


def process_data_record(*,
                        record: Dict[str, str],
                        qual_check: QualityCheck,
                        error_store: ErrorStore,
                        error_writer: ListErrorWriter,
                        codes_map: Optional[Dict[str, Dict]] = None,
                        line_number: Optional[int] = None) -> bool:
    """Validate the data record using nacc-form-validator library
    (https://github.com/naccdata/nacc-form-validator)

    Args:
        record: input data record
        qual_check: NACC data quality checker object
        error_store: database connection to retrieve NACC QC chek info
        error_writer: error writer object to output error metadata
        codes_map(optional): schema to map NACC QC checks to validation errors
        line_number (optional): line # in CSV file if the record is from CSV

    Returns:
        bool: True if record passed NACC data quality checks, else False
    """

    valid, sys_failure, dict_errors, error_tree = qual_check.validate_record(
        record)

    if not valid:
        error_messages = qual_check.validator.get_error_messages()
        error_composer = ErrorComposer(input_data=record,
                                       error_store=error_store,
                                       dict_errors=dict_errors,
                                       error_messages=error_messages,
                                       error_writer=error_writer)
        compose_error_metadata(
            sys_failure=sys_failure,
            error_composer=error_composer,
            error_tree=error_tree,  # type: ignore
            codes_map=codes_map,
            line_number=line_number)

    return valid


def load_rule_definition_schemas(
    *,
    s3_client: S3BucketReader,
    input_data: dict[str, Any],
    filename: str,
    error_writer: ListErrorWriter,
    strict: bool = True
) -> tuple[Dict[str, Mapping], Optional[Dict[str, Dict]]]:
    """Download QC rule definitions and error code mappings from S3 bucket.

    Args:
        s3_client: S3 client
        input_data: input data record
        filename: input file name,
        error_writer: error writer object to output error metadata
        strict (optional): Validation mode, defaults to True.

    Raises:
        GearExecutionError: if error occurred while loading schemas

    Returns:
        rule definition schema, code mapping schema (optional)
    """

    # For CSV input, assumes all the records belong to the same module
    module: Optional[str]
<<<<<<< HEAD
    if input_data.get(Keys.MODULE):
        module = str(input_data[Keys.MODULE]).upper()
=======
    if FieldNames.MODULE in input_data and input_data[FieldNames.MODULE]:
        module = str(input_data[FieldNames.MODULE]).upper()
>>>>>>> 57474e4b
    else:
        module = get_module_name_from_file_suffix(filename)

    if not module:
        raise GearExecutionError(
            f'Failed to extract module information from file {filename}')

    s3_prefix = module
<<<<<<< HEAD
    if input_data.get(Keys.PACKET):
        packet = str(input_data[Keys.PACKET]).upper()
=======
    if FieldNames.PACKET in input_data and input_data[FieldNames.PACKET]:
        packet = str(input_data[FieldNames.PACKET]).upper()
>>>>>>> 57474e4b
        s3_prefix = f'{s3_prefix}/{packet}'

    parser = Parser(s3_client, strict=strict)
    try:
        optional_forms = parser.get_optional_forms_submission_status(
            input_data=input_data,
            module=module,
            packet=packet,
            error_writer=error_writer)
        schema = parser.download_rule_definitions(f'{s3_prefix}/rules/',
                                                  optional_forms)
    except ParserException as error:
        raise GearExecutionError(error) from error

    try:
        codes_map: Optional[Dict[str,
                                 Dict]] = parser.download_rule_definitions(
                                     f'{s3_prefix}/codes/',
                                     optional_forms)  # type: ignore
        # TODO - validate code mapping schema
    except ParserException as error:
        log.warning(error)
        codes_map = None

    if codes_map:
        diff_keys = set(schema.keys()) ^ (codes_map.keys())
        if diff_keys:
            raise GearExecutionError(
                'Rule definitions and codes definitions does not match, '
                f'list of fields missing in one of the schemas: {diff_keys}')
    return schema, codes_map


def get_module_name_from_file_suffix(filename: str) -> Optional[str]:
    """Get the module name from CSV file suffix.

    Args:
        filename: input file name

    Returns:
        Optional[str]: module name
    """
    module = None
    pattern = '^.*-([a-z]+v[0-9])\\.csv$'
    if match := re.search(pattern, filename, re.IGNORECASE):
        module = match.group(1).upper()

    return module


# pylint: disable=(too-many-locals)


def run(*,
        client_wrapper: ClientWrapper,
        input_wrapper: InputFileWrapper,
        s3_client: S3BucketReader,
        gear_context: GearToolkitContext,
        redcap_connection: Optional[REDCapReportConnection] = None):
    """Starts QC process for form data input file. Load rule definitions from
    S3, read input data file, runs data validation, generate error report.

    Args:
        client_wrapper: Flywheel SDK client wrapper
        input_wrapper: Gear input file wrapper
        s3_client: boto3 client for QC rules S3 bucket
        gear_context: Flywheel gear context
        redcap_connection (Optional): REDCap project for NACC QC checks

    Raises:
        GearExecutionError if any problem occurrs while validating input file
    """

    if not input_wrapper.file_input:
        raise GearExecutionError('form_data_file input not found')

    file_type = validate_input_file_type(input_wrapper.file_type)
    if not file_type:
        raise GearExecutionError(
            f'Unsupported input file type {input_wrapper.file_type}')

    file_id = input_wrapper.file_id
    proxy = client_wrapper.get_proxy()
    try:
        file = proxy.get_file(file_id)
    except ApiException as error:
        raise GearExecutionError(
            f'Failed to find the input file: {error}') from error

    project = proxy.get_project_by_id(file.parents.project)
    if not project:
        raise GearExecutionError(
            f'Failed to find the project with ID {file.parents.project}')

    legacy_label = gear_context.config.get('legacy_project_label',
                                           DefaultValues.LEGACY_PRJ_LABEL)
    pk_field = (gear_context.config.get('primary_key',
                                        FieldNames.NACCID)).lower()
    date_field = (gear_context.config.get('date_field',
                                          FieldNames.DATE_COLUMN)).lower()
    error_writer = ListErrorWriter(container_id=file_id,
                                   fw_path=proxy.get_lookup_path(file))
    input_path = Path(input_wrapper.filepath)
    valid = False
    try:
        with open(input_path, mode='r', encoding='utf-8') as file_obj:
            if file_type == 'json':
                try:
                    input_data = json.load(file_obj)
                    subject_adaptor = validate_json_input(
                        input_data=input_data,
                        pk_field=pk_field,
                        module_field=FieldNames.MODULE,
                        date_field=date_field,
                        project=project,
                        error_writer=error_writer)
                    if not subject_adaptor:
                        input_data = None
                except (JSONDecodeError, TypeError) as error:
                    error_writer.write(malformed_file_error(str(error)))
                    input_data = None
            else:
                csv_visitor = FormQCCSVVisitor(pk_field=pk_field,
                                               error_writer=error_writer)
                input_data = read_first_data_row(input_file=file_obj,
                                                 error_writer=error_writer,
                                                 visitor=csv_visitor)

            if input_data:
                strict = gear_context.config.get("strict_mode", True)

                # Note: Optional forms check is not implemented for CSV files
                # Currently only enrollment module is submitted as a CSV file,
                # and does not require optional forms check.
                # Need to change the way we load rule definitions if we
                # have to support optional forms chek for CSV inputs.
                schema, codes_map = load_rule_definition_schemas(
                    s3_client=s3_client,
                    input_data=input_data,
                    filename=input_wrapper.filename,
                    error_writer=error_writer,
                    strict=strict)

                datastore = FlywheelDatastore(proxy=proxy,
                                              group_id=file.parents.group,
                                              project=project,
                                              legacy_label=legacy_label)

                error_store = REDCapErrorStore(redcap_con=redcap_connection)

                try:
                    qual_check = QualityCheck(pk_field, schema, strict,
                                              datastore)
                except QualityCheckException as error:
                    raise GearExecutionError(
                        f'Failed to initialize QC module: {error}') from error

                if file_type == 'json':
                    valid = process_json_file(
                        input_data=input_data,
                        date_field=date_field,
                        input_wrapper=input_wrapper,
                        subject_adaptor=subject_adaptor,  # type: ignore
                        qual_check=qual_check,
                        error_store=error_store,
                        error_writer=error_writer,
                        codes_map=codes_map)
                else:
                    csv_reader = DictReader(
                        file_obj, dialect=csv_visitor.dialect)  # type: ignore
                    valid = process_csv_file(csv_reader=csv_reader,
                                             qual_check=qual_check,
                                             error_store=error_store,
                                             error_writer=error_writer,
                                             codes_map=codes_map)
    except FileNotFoundError as error:
        raise GearExecutionError(
            f'Failed to read the input file: {error}') from error

    update_file_metadata(gear_context=gear_context,
                         file_input=input_wrapper.file_input,
                         qc_status=valid,
                         error_writer=error_writer)<|MERGE_RESOLUTION|>--- conflicted
+++ resolved
@@ -409,13 +409,8 @@
 
     # For CSV input, assumes all the records belong to the same module
     module: Optional[str]
-<<<<<<< HEAD
-    if input_data.get(Keys.MODULE):
-        module = str(input_data[Keys.MODULE]).upper()
-=======
     if FieldNames.MODULE in input_data and input_data[FieldNames.MODULE]:
         module = str(input_data[FieldNames.MODULE]).upper()
->>>>>>> 57474e4b
     else:
         module = get_module_name_from_file_suffix(filename)
 
@@ -424,13 +419,8 @@
             f'Failed to extract module information from file {filename}')
 
     s3_prefix = module
-<<<<<<< HEAD
-    if input_data.get(Keys.PACKET):
-        packet = str(input_data[Keys.PACKET]).upper()
-=======
     if FieldNames.PACKET in input_data and input_data[FieldNames.PACKET]:
         packet = str(input_data[FieldNames.PACKET]).upper()
->>>>>>> 57474e4b
         s3_prefix = f'{s3_prefix}/{packet}'
 
     parser = Parser(s3_client, strict=strict)
