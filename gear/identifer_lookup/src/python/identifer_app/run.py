"""Entrypoint script for the identifer lookup app."""

import logging
from pathlib import Path
from typing import Dict, Optional

from centers.nacc_group import NACCGroup
from flywheel_gear_toolkit import GearToolkitContext
from gear_execution.gear_execution import (ClientWrapper, GearBotClient,
                                           GearEngine,
                                           GearExecutionEnvironment,
                                           GearExecutionError,
                                           InputFileWrapper)
from identifer_app.main import run
from identifiers.database import create_session
from identifiers.identifiers_repository import IdentifierRepository
from identifiers.model import Identifier
from inputs.parameter_store import (ParameterError, ParameterStore,
                                    RDSParameters)
from outputs.errors import ListErrorWriter

log = logging.getLogger(__name__)


def get_identifiers(rds_parameters: RDSParameters,
                    adcid: int) -> Dict[str, Identifier]:
    """Gets all of the Identifier objects from the identifier database using
    the RDSParameters.

    Args:
      rds_parameters: the credentials for RDS MySQL with identifiers database
      adcid: the center ID
    Returns:
      the dictionary mapping from PTID to Identifier object
    """
    identifiers = {}
    identifers_session = create_session(rds_parameters)
    with identifers_session as session:
        identifiers_repo = IdentifierRepository(session)
        center_identifiers = identifiers_repo.list(adc_id=adcid)
        if center_identifiers:
            # pylint: disable=(not-an-iterable)
            identifiers = {
                identifier.ptid: identifier
                for identifier in center_identifiers
            }

    return identifiers


class IdentifierLookupVisitor(GearExecutionEnvironment):
    """The gear execution visitor for the identifier lookup app."""

    def __init__(self, client: ClientWrapper, admin_id: str,
                 file_input: InputFileWrapper, rds_parameters: RDSParameters):
        self.__admin_id = admin_id
        self.__client = client
        self.__file_input = file_input
        self.rds_parameters = rds_parameters

    @classmethod
    def create(
        cls, context: GearToolkitContext,
        parameter_store: Optional[ParameterStore]
    ) -> 'IdentifierLookupVisitor':
        """Creates an identifier lookup execution visitor.

        Args:
          context: the gear context
          parameter_store: the parameter store
        Raises:
          GearExecutionError if rds parameter path is not set
        """
        assert parameter_store, "Parameter store expected"

        client = GearBotClient.create(context=context,
                                      parameter_store=parameter_store)
        file_input = InputFileWrapper.create(input_name='input_file',
                                             context=context)

        rds_param_path = context.config.get('rds_parameter_path')
        if not rds_param_path:
            raise GearExecutionError('No value for rds_parameter_path')

        try:
            rds_parameters = parameter_store.get_rds_parameters(
                param_path=rds_param_path)
        except ParameterError as error:
            raise GearExecutionError(f'Parameter error: {error}') from error
        admin_id = context.config.get("admin_group", "nacc")

        return IdentifierLookupVisitor(client=client,
                                       admin_id=admin_id,
                                       file_input=file_input,
                                       rds_parameters=rds_parameters)

    def run(self, context: GearToolkitContext):
        """Runs the identifier lookup app.

        Args:
            context: the gear execution context
        """

        assert context, 'Gear context required'

        proxy = self.__client.get_proxy()
        admin_group = NACCGroup.create(proxy=proxy, group_id=self.__admin_id)

        file_id = self.__file_input.file_id
        group_id = proxy.get_file_group(file_id)
        adcid = admin_group.get_adcid(group_id)
        if not adcid:
            raise GearExecutionError('Unable to determine center ID for file')

        identifiers = get_identifiers(rds_parameters=self.rds_parameters,
                                      adcid=adcid)
        if not identifiers:
            raise GearExecutionError('Unable to load center participant IDs')

<<<<<<< HEAD
        filename = f"{file_input['location']['name']}-identifier"
        input_path = Path(file_input['location']['path'])
        fw_path = proxy.get_lookup_path(proxy.get_file(file_id))
        with open(input_path, mode='r', encoding='utf-8') as csv_file:
            with gear_context.open_output(f'{filename}.csv',
                                          mode='w',
                                          encoding='utf-8') as out_file:
                error_writer = ListErrorWriter(container_id=file_id,
                                               fw_path=fw_path)
=======
        filename = f"{self.__file_input.filename}-identifier"
        input_path = Path(self.__file_input.filepath)
        with open(input_path, mode='r', encoding='utf-8') as csv_file:
            with context.open_output(f'{filename}.csv',
                                     mode='w',
                                     encoding='utf-8') as out_file:
                error_writer = ListErrorWriter(container_id=file_id)
>>>>>>> 0c6b7848
                errors = run(input_file=csv_file,
                             identifiers=identifiers,
                             output_file=out_file,
                             error_writer=error_writer)
                context.metadata.add_qc_result(
                    self.__file_input.file_input,
                    name="validation",
                    state="FAIL" if errors else "PASS",
                    data=error_writer.errors())


def main():
    """The Identifiers Lookup gear reads a CSV file with rows for participants
    at a single ADRC, and having a PTID for the participant. The gear looks up
    the corresponding NACCID, and creates a new CSV file with the same
    contents, but with a new column for NACCID.

    Writes errors to a CSV file compatible with Flywheel error UI.
    """

    GearEngine.create_with_parameter_store().run(
        gear_type=IdentifierLookupVisitor)


if __name__ == "__main__":
    main()<|MERGE_RESOLUTION|>--- conflicted
+++ resolved
@@ -117,17 +117,6 @@
         if not identifiers:
             raise GearExecutionError('Unable to load center participant IDs')
 
-<<<<<<< HEAD
-        filename = f"{file_input['location']['name']}-identifier"
-        input_path = Path(file_input['location']['path'])
-        fw_path = proxy.get_lookup_path(proxy.get_file(file_id))
-        with open(input_path, mode='r', encoding='utf-8') as csv_file:
-            with gear_context.open_output(f'{filename}.csv',
-                                          mode='w',
-                                          encoding='utf-8') as out_file:
-                error_writer = ListErrorWriter(container_id=file_id,
-                                               fw_path=fw_path)
-=======
         filename = f"{self.__file_input.filename}-identifier"
         input_path = Path(self.__file_input.filepath)
         with open(input_path, mode='r', encoding='utf-8') as csv_file:
@@ -135,7 +124,6 @@
                                      mode='w',
                                      encoding='utf-8') as out_file:
                 error_writer = ListErrorWriter(container_id=file_id)
->>>>>>> 0c6b7848
                 errors = run(input_file=csv_file,
                              identifiers=identifiers,
                              output_file=out_file,
