from typing import Any, Dict

from flywheel.models.container_parents import ContainerParents


from flywheel.models.container_parents import ContainerParents


class FileEntry:

    @property
    def name(self) -> str:
        ...

    @property
    def mimetype(self) -> str:
        ...

    @property
    def hash(self) -> str:
        ...

    @property
    def parents(self) -> ContainerParents:
        ...

    def read(self) -> str:
        ...

    @property
    def parents(self) -> ContainerParents:
        ...
    
<<<<<<< HEAD
    def get(self, key: str) -> Dict[str, Any]:
=======
    @property
    def version(self) -> int:
>>>>>>> f992606e
        ...<|MERGE_RESOLUTION|>--- conflicted
+++ resolved
@@ -31,10 +31,6 @@
     def parents(self) -> ContainerParents:
         ...
     
-<<<<<<< HEAD
-    def get(self, key: str) -> Dict[str, Any]:
-=======
     @property
     def version(self) -> int:
->>>>>>> f992606e
         ...