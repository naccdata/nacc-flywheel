--- conflicted
+++ resolved
@@ -1,8 +1,4 @@
-<<<<<<< HEAD
-from typing import Dict, List, Optional
-=======
 from typing import Any, Dict, List, Optional
->>>>>>> 68148b8c
 
 from ..file_spec import FileSpec
 from ..typing.role_assignment import RoleAssignment
@@ -45,11 +41,7 @@
         ...
 
     @property
-<<<<<<< HEAD
-    def info(self) -> Dict:
-=======
     def info(self) -> Dict[str, Any]:
->>>>>>> 68148b8c
         ...
 
     # TODO: determine return type
