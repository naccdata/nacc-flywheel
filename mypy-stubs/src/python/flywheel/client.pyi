from typing import Any, Dict, List, Optional

import pandas
from flywheel.models.file_entry import FileEntry
from flywheel.models.session import Session
from flywheel.models.subject import Subject

from flywheel.models.viewer_app import ViewerApp

from .finder import Finder
from .models.acquisition import Acquisition
from .models.container_id_view_input import ContainerIdViewInput
from .models.container_output import ContainerOutput
from .models.data_view import DataView
from .models.deleted_result import DeletedResult
from .models.gear_rule import GearRule
from .models.gear_rule_input import GearRuleInput
from .models.group import Group
from .models.group_input import GroupInput
from .models.group_role import GroupRole
from .models.project import Project
from .models.project_settings_output import ProjectSettingsOutput
from .models.project_sharing_settings_project_settings_input import \
    ProjectSharingSettingsProjectSettingsInput
from .models.project_sharing_settings_project_settings_output import \
    ProjectSharingSettingsProjectSettingsOutput
from .models.role_output import RoleOutput
from .models.user import User
from .models.view_id_output import ViewIdOutput
from .typing.role_type import RoleType


class Client:

    def __init__(self, api_key: Optional[str]) -> None:
        ...

    @property
    def projects(self) -> Finder[Project]:
        ...

    @property
    def groups(self) -> Finder[Group]:
        ...

    @property
    def users(self) -> Finder[User]:
        ...

    # the code says returns FileOutput but has no definition
    # documentation says returns FileEntry, so going with it
    def get_file(self, file_id: str) -> FileEntry:
        ...

    # type of group is actually GroupInput which has a common mixin with group
    def add_group(self, group: Group) -> str:
        ...

    def get_group(self, id: str) -> Group:
        ...

    def get_all_roles(self) -> List[RoleOutput]:
        ...

    # body in SDK is GroupRole, but use RoleType to allow passing RolesRole
    def add_role_to_group(self, group_id: str, body: RoleType) -> None:
        ...

    def get_project_rules(self, project_id: str) -> List[GearRule]:
        ...

    def add_project_rule(self, project_id: str,
                         body: GearRuleInput) -> GearRule:
        ...

    def remove_project_rule(self, project_id: str, rule_id: str) -> None:
        ...

    def add_user(self, user: User) -> str:
        ...

    def modify_user(self, user_id: str, body: Dict[str, str]) -> None:
        ...

    def get_views(self, view_id: str) -> List[DataView]:
        ...

    def add_view(self, container_id: str,
                 body: ContainerIdViewInput) -> ViewIdOutput:
        ...

    def modify_view(self, view_id: str, body: DataView) -> None:
        ...

    def delete_view(self, view_id: str) -> DeletedResult:
        ...

    def get_project_settings(self, project_id: str) -> ProjectSettingsOutput:
        ...

    # This is the formaly defined type
    #
    # def modify_project_settings(
    #     self, project_id: str, body: ProjectSharingSettingsProjectSettingsInput
    # ) -> ProjectSharingSettingsProjectSettingsOutput:
    #     ...
    #
    # This is the type that matches the working code
    def modify_project_settings(
        self, project_id: str, body: Dict[str, List[ViewerApp]]
    ) -> ProjectSharingSettingsProjectSettingsOutput:
        ...

    # return type is ConfigOut which seems to be JSON response
    def get_config(self, **kwargs) -> Dict[str, Any]:
        ...

<<<<<<< HEAD
    # these are methods forwarded to the Flywheel object by Client.__getattr__
    #
    def get_session(self, session_id: str) -> Session:
        ...

    def get_subject(self, subject_id: str) -> Subject:
        ...

    def read_view_dataframe(self, view: DataView, container_id: str) -> pandas.DataFrame:
=======
    def read_view_dataframe(self, view: DataView,
                            container_id: str) -> pandas.DataFrame:
>>>>>>> c90ab85b
        ...

    def get_project(self, id: str) -> Project:
        ...

    def get_acquisition(self, id: str) -> Acquisition:
        ...

    def get(self, id: str) -> ContainerOutput:
        ...<|MERGE_RESOLUTION|>--- conflicted
+++ resolved
@@ -115,7 +115,6 @@
     def get_config(self, **kwargs) -> Dict[str, Any]:
         ...
 
-<<<<<<< HEAD
     # these are methods forwarded to the Flywheel object by Client.__getattr__
     #
     def get_session(self, session_id: str) -> Session:
@@ -124,11 +123,8 @@
     def get_subject(self, subject_id: str) -> Subject:
         ...
 
-    def read_view_dataframe(self, view: DataView, container_id: str) -> pandas.DataFrame:
-=======
     def read_view_dataframe(self, view: DataView,
                             container_id: str) -> pandas.DataFrame:
->>>>>>> c90ab85b
         ...
 
     def get_project(self, id: str) -> Project:
